--- conflicted
+++ resolved
@@ -8,62 +8,49 @@
 from etils import epath
 from playground.common.onnx_infer import OnnxInfer
 from playground.common.poly_reference_motion_numpy import PolyReferenceMotion
+
 # from playground.open_duck_mini_v2 import constants
 from playground.open_duck_mini_v2 import base
 
 
-
-
-class MjInfer():
-    def __init__(self, model_path:str, reference_data:str, onnx_model_path:str):
+class MjInfer:
+    def __init__(self, model_path: str, reference_data: str, onnx_model_path: str):
         self.model = mujoco.MjModel.from_xml_string(
             epath.Path(model_path).read_text(), assets=base.get_assets()
         )
 
-<<<<<<< HEAD
         # Params
         self.linearVelocityScale = 1.0
         self.angularVelocityScale = 1.0
         self.dof_pos_scale = 1.0
         self.dof_vel_scale = 0.05
         self.action_scale = 0.5
-=======
-# Params
-linearVelocityScale = 1.0
-angularVelocityScale = 1.0
-dof_pos_scale = 1.0
-dof_vel_scale = 0.05
-action_scale = 0.25
->>>>>>> 3fdc02ba
 
         self.PRM = PolyReferenceMotion(reference_data)
 
-
-<<<<<<< HEAD
         NUM_DOFS = self.model.nu
-        self.floating_base_name= [self.model.jnt(k).name for k in range(0, self.model.njnt) if self.model.jnt(k).type == 0][0] #assuming only one floating object!
+        self.floating_base_name = [
+            self.model.jnt(k).name
+            for k in range(0, self.model.njnt)
+            if self.model.jnt(k).type == 0
+        ][
+            0
+        ]  # assuming only one floating object!
         self.actuator_names = [
             self.model.actuator(k).name for k in range(0, self.model.nu)
         ]  # will be useful to get only the actuators we care about
-        self.joint_names = [ #njnt = all joints (including floating base, actuators and backlash joints)
+        self.joint_names = [  # njnt = all joints (including floating base, actuators and backlash joints)
             self.model.jnt(k).name for k in range(0, self.model.njnt)
         ]  # all the joint (including the backlash joints)
         self.backlash_joint_names = [
-            j for j in self.joint_names if j not in self.actuator_names and j not in self.floating_base_name
+            j
+            for j in self.joint_names
+            if j not in self.actuator_names and j not in self.floating_base_name
         ]  # only the dummy backlash joint
         self.all_joint_ids = [self.get_joint_id_from_name(n) for n in self.joint_names]
-        self.all_joint_qpos_addr = [self.get_joint_addr_from_name(n) for n in self.joint_names]
-=======
-model = mujoco.MjModel.from_xml_path(
-    "playground/open_duck_mini_v2/xmls/scene_mjx_flat_terrain.xml"
-)
-# model = mujoco.MjModel.from_xml_path(
-#     "playground/open_duck_mini_v2/xmls/scene_mjx_rough_terrain.xml"
-# )
-model.opt.timestep = 0.002
-data = mujoco.MjData(model)
-mujoco.mj_step(model, data)
->>>>>>> 3fdc02ba
+        self.all_joint_qpos_addr = [
+            self.get_joint_addr_from_name(n) for n in self.joint_names
+        ]
 
         self.actuator_joint_ids = [
             self.get_joint_id_from_name(n) for n in self.actuator_names
@@ -72,16 +59,20 @@
             self.get_joint_addr_from_name(n) for n in self.actuator_names
         ]
 
-        self.backlash_joint_ids=[
+        self.backlash_joint_ids = [
             self.get_joint_id_from_name(n) for n in self.backlash_joint_names
         ]
 
-        self.backlash_joint_qpos_addr=[
+        self.backlash_joint_qpos_addr = [
             self.get_joint_addr_from_name(n) for n in self.backlash_joint_names
         ]
 
-        self.all_qvel_addr=np.array([self.model.jnt_dofadr[jad] for jad in self.all_joint_ids])
-        self.actuator_qvel_addr=np.array([self.model.jnt_dofadr[jad] for jad in self.actuator_joint_ids])
+        self.all_qvel_addr = np.array(
+            [self.model.jnt_dofadr[jad] for jad in self.all_joint_ids]
+        )
+        self.actuator_qvel_addr = np.array(
+            [self.model.jnt_dofadr[jad] for jad in self.actuator_joint_ids]
+        )
 
         self.actuator_joint_dict = {
             n: self.get_joint_id_from_name(n) for n in self.actuator_names
@@ -102,11 +93,13 @@
         self._floating_base_id = self.model.joint(self.floating_base_name).id
 
         # self.all_joint_no_backlash_ids=np.zeros(7+self.model.nu)
-        all_idx=self.backlash_joint_ids+list(range(self._floating_base_qpos_addr,self._floating_base_qpos_addr+7))
+        all_idx = self.backlash_joint_ids + list(
+            range(self._floating_base_qpos_addr, self._floating_base_qpos_addr + 7)
+        )
         all_idx.sort()
 
         # self.all_joint_no_backlash_ids=[idx for idx in self.all_joint_ids if idx not in self.backlash_joint_ids]+list(range(self._floating_base_add,self._floating_base_add+7))
-        self.all_joint_no_backlash_ids=[idx for idx in all_idx]
+        self.all_joint_no_backlash_ids = [idx for idx in all_idx]
 
         self.model.opt.timestep = 0.002
         self.data = mujoco.MjData(self.model)
@@ -116,7 +109,7 @@
 
         self.COMMANDS_RANGE_X = [-0.1, 0.15]
         self.COMMANDS_RANGE_Y = [-0.2, 0.2]
-        self.COMMANDS_RANGE_THETA = [-0.5, 0.5] # [-1.0, 1.0]
+        self.COMMANDS_RANGE_THETA = [-0.5, 0.5]  # [-1.0, 1.0]
 
         self.last_action = np.zeros(NUM_DOFS)
         self.last_last_action = np.zeros(NUM_DOFS)
@@ -131,31 +124,31 @@
             "home"
         ).ctrl  # ctrl of all the actual joints (no floating base and no backlash)
 
-
-        #orientation
+        # orientation
         # data.qpos[3 : 3 + 4] = [1, 0, 0.0, 0]
         # data.qpos[7:] = init_pos
-        self.data.qpos[:]=self.model.keyframe("home").qpos
+        self.data.qpos[:] = self.model.keyframe("home").qpos
         self.data.ctrl[:] = self.default_actuator
 
         self.gyro_id = mujoco.mj_name2id(self.model, mujoco.mjtObj.mjOBJ_SENSOR, "gyro")
         self.gyro_dimensions = 3
-        self.linvel_id = mujoco.mj_name2id(self.model, mujoco.mjtObj.mjOBJ_SENSOR, "local_linvel")
+        self.linvel_id = mujoco.mj_name2id(
+            self.model, mujoco.mjtObj.mjOBJ_SENSOR, "local_linvel"
+        )
         self.linvel_dimensions = 3
 
-
-        self.imu_site_id = mujoco.mj_name2id(self.model, mujoco.mjtObj.mjOBJ_SITE, "imu")
+        self.imu_site_id = mujoco.mj_name2id(
+            self.model, mujoco.mjtObj.mjOBJ_SITE, "imu"
+        )
 
         self.imitation_i = 0
         self.saved_obs = []
-
 
         print(f"joint names: {self.joint_names}")
         print(f"actuator names: {self.actuator_names}")
         print(f"backlash joint names: {self.backlash_joint_names}")
         # print(f"actual joints idx: {self.get_actual_joints_idx()}")
 
-
     def get_actuator_id_from_name(self, name: str) -> int:
         """Return the id of a specified actuator"""
         return mujoco.mj_name2id(self.model, mujoco.mjtObj.mjOBJ_ACTUATOR, name)
@@ -164,7 +157,6 @@
         """Return the id of a specified joint"""
         return mujoco.mj_name2id(self.model, mujoco.mjtObj.mjOBJ_JOINT, name)
 
-
     def get_joint_addr_from_name(self, name: str) -> int:
         """Return the address of a specified joint"""
         return self.model.joint(name).qposadr
@@ -173,8 +165,9 @@
         """Return the id of a specified dof"""
         return mujoco.mj_name2id(self.model, mujoco.mjtObj.mjOBJ_DOF, name)
 
-
-    def get_actuator_joint_qpos_from_name(self, data: np.ndarray, name: str) -> np.ndarray:
+    def get_actuator_joint_qpos_from_name(
+        self, data: np.ndarray, name: str
+    ) -> np.ndarray:
         """Return the qpos of a given actual joint"""
         addr = self.model.jnt_qposadr[self.actuator_joint_dict[name]]
         return data[addr]
@@ -186,19 +179,26 @@
         )
         return addr
 
-    def get_floating_base_qpos(self, data:np.ndarray) -> np.ndarray:
-        return data[self._floating_base_qpos_addr:self._floating_base_qvel_addr+7]
-
-    def get_floating_base_qvel(self, data:np.ndarray) -> np.ndarray:
-        return data[self._floating_base_qvel_addr:self._floating_base_qvel_addr+6]
-
-
-    def set_floating_base_qpos(self, new_qpos:np.ndarray, qpos:np.ndarray) -> np.ndarray:
-        qpos[self._floating_base_qpos_addr:self._floating_base_qpos_addr+7]=new_qpos
+    def get_floating_base_qpos(self, data: np.ndarray) -> np.ndarray:
+        return data[self._floating_base_qpos_addr : self._floating_base_qvel_addr + 7]
+
+    def get_floating_base_qvel(self, data: np.ndarray) -> np.ndarray:
+        return data[self._floating_base_qvel_addr : self._floating_base_qvel_addr + 6]
+
+    def set_floating_base_qpos(
+        self, new_qpos: np.ndarray, qpos: np.ndarray
+    ) -> np.ndarray:
+        qpos[self._floating_base_qpos_addr : self._floating_base_qpos_addr + 7] = (
+            new_qpos
+        )
         return qpos
 
-    def set_floating_base_qvel(self, new_qvel:np.ndarray, qvel:np.ndarray) -> np.ndarray:
-        qvel[self._floating_base_qvel_addr:self._floating_base_qvel_addr+6]=new_qvel
+    def set_floating_base_qvel(
+        self, new_qvel: np.ndarray, qvel: np.ndarray
+    ) -> np.ndarray:
+        qvel[self._floating_base_qvel_addr : self._floating_base_qvel_addr + 6] = (
+            new_qvel
+        )
         return qvel
 
     def exclude_backlash_joints_addr(self) -> np.ndarray:
@@ -208,7 +208,6 @@
         )
         return addr
 
-
     def get_all_joints_addr(self) -> np.ndarray:
         """Return the all the idx of all joints"""
         addr = np.array([self.model.jnt_qposadr[idx] for idx in self.all_joint_ids])
@@ -218,18 +217,22 @@
         """Return the all the qpos of actual joints"""
         return data[self.get_actuator_joints_addr()]
 
-    def set_actuator_joints_qpos(self, new_qpos: np.ndarray, qpos: np.ndarray) -> np.ndarray:
+    def set_actuator_joints_qpos(
+        self, new_qpos: np.ndarray, qpos: np.ndarray
+    ) -> np.ndarray:
         """Set the qpos only for the actual joints (omit the backlash joint)"""
-        qpos[self.get_actuator_joints_addr()]=new_qpos
+        qpos[self.get_actuator_joints_addr()] = new_qpos
         return qpos
 
     def get_actuator_joints_qvel(self, data: np.ndarray) -> np.ndarray:
         """Return the all the qvel of actual joints"""
         return data[self.actuator_qvel_addr]
 
-    def set_actuator_joints_qvel(self, new_qvel: np.ndarray, qvel: np.ndarray) -> np.ndarray:
+    def set_actuator_joints_qvel(
+        self, new_qvel: np.ndarray, qvel: np.ndarray
+    ) -> np.ndarray:
         """Set the qvel only for the actual joints (omit the backlash joint)"""
-        qvel[self.actuator_qvel_addr]=new_qvel
+        qvel[self.actuator_qvel_addr] = new_qvel
         return qvel
 
     def get_all_joints_qpos(self, data: np.ndarray) -> np.ndarray:
@@ -244,29 +247,25 @@
         """Return the all the qpos of actual joints with the floating base"""
         return data[self.exclude_backlash_joints_addr()]
 
-    def set_complete_qpos_from_joints(self, no_backlash_qpos: np.ndarray, full_qpos: np.ndarray) -> np.ndarray:
+    def set_complete_qpos_from_joints(
+        self, no_backlash_qpos: np.ndarray, full_qpos: np.ndarray
+    ) -> np.ndarray:
         """In the case of backlash joints, we want to ignore them (remove them) but we still need to set the complete state incuding them"""
-        full_qpos[self.exclude_backlash_joints_addr()]=no_backlash_qpos
+        full_qpos[self.exclude_backlash_joints_addr()] = no_backlash_qpos
         return np.array(full_qpos)
-
-
 
     def get_sensor(self, data, name, dimensions):
         i = self.model.sensor_name2id(name)
         return data.sensordata[i : i + dimensions]
 
-
     def get_gyro(self, data):
         return data.sensordata[self.gyro_id : self.gyro_id + self.gyro_dimensions]
 
-
     def get_linvel(self, data):
         return data.sensordata[self.linvel_id : self.linvel_id + self.linvel_dimensions]
 
-
     def get_gravity(self, data):
         return data.site_xmat[self.imu_site_id].reshape((3, 3)).T @ np.array([0, 0, -1])
-
 
     def check_contact(self, data, body1_name, body2_name):
         body1_id = data.body(body1_name).id
@@ -289,14 +288,16 @@
 
         return False
 
-
     def get_feet_contacts(self, data):
         left_contact = self.check_contact(data, "foot_assembly", "floor")
-        right_contact = self.check_contact(data,  "foot_assembly_2", "floor")
+        right_contact = self.check_contact(data, "foot_assembly_2", "floor")
         return left_contact, right_contact
 
-    def get_obs(self,
-        data, last_action, command  # , qvel_history, qpos_error_history, gravity_history
+    def get_obs(
+        self,
+        data,
+        last_action,
+        command,  # , qvel_history, qpos_error_history, gravity_history
     ):
         gravity = self.get_gravity(data)
         joint_angles = self.get_actuator_joints_qpos(data.qpos)
@@ -322,34 +323,36 @@
 
         return obs
 
-    def key_callback(self,keycode):
+    def key_callback(self, keycode):
         print(f"key: {keycode}")
         lin_vel_x = 0
         lin_vel_y = 0
         ang_vel = 0
-        if keycode==265: #arrow up
+        if keycode == 265:  # arrow up
             lin_vel_x = self.COMMANDS_RANGE_X[1]
-        if keycode==264: #arrow down
+        if keycode == 264:  # arrow down
             lin_vel_x = self.COMMANDS_RANGE_X[0]
-        if keycode==263: #arrow left
+        if keycode == 263:  # arrow left
             lin_vel_y = self.COMMANDS_RANGE_Y[1]
-        if keycode==262: #arrow right
+        if keycode == 262:  # arrow right
             lin_vel_y = self.COMMANDS_RANGE_Y[0]
-        if keycode==81: #a
+        if keycode == 81:  # a
             ang_vel = self.COMMANDS_RANGE_THETA[1]
-        if keycode==69: #e
+        if keycode == 69:  # e
             ang_vel = self.COMMANDS_RANGE_THETA[0]
 
         self.commands[0] = lin_vel_x
         self.commands[1] = lin_vel_y
         self.commands[2] = ang_vel
 
-
-
     def run(self):
         try:
             with mujoco.viewer.launch_passive(
-                self.model, self.data, show_left_ui=False, show_right_ui=False, key_callback=self.key_callback
+                self.model,
+                self.data,
+                show_left_ui=False,
+                show_right_ui=False,
+                key_callback=self.key_callback,
             ) as viewer:
                 counter = 0
                 while True:
@@ -362,7 +365,9 @@
 
                     if counter % self.decimation == 0:
                         self.imitation_i += 1
-                        self.imitation_i = self.imitation_i % self.PRM.nb_steps_in_period
+                        self.imitation_i = (
+                            self.imitation_i % self.PRM.nb_steps_in_period
+                        )
                         obs = self.get_obs(
                             self.data,
                             self.last_action,
@@ -380,32 +385,32 @@
 
                     viewer.sync()
 
-                    time_until_next_step = self.model.opt.timestep - (time.time() - step_start)
+                    time_until_next_step = self.model.opt.timestep - (
+                        time.time() - step_start
+                    )
                     if time_until_next_step > 0:
                         time.sleep(time_until_next_step)
         except KeyboardInterrupt:
             pickle.dump(self.saved_obs, open("mujoco_saved_obs.pkl", "wb"))
 
 
-<<<<<<< HEAD
-
-if __name__ == '__main__':
-=======
-                last_last_last_action = last_last_action.copy()
-                last_last_action = last_action.copy()
-                last_action = action.copy()
-                # action = np.zeros(10)
-                action = init_pos + action * action_scale
-                data.ctrl = action.copy()
->>>>>>> 3fdc02ba
+if __name__ == "__main__":
 
     parser = argparse.ArgumentParser()
     parser.add_argument("-o", "--onnx_model_path", type=str, required=True)
     # parser.add_argument("-k", action="store_true", default=False)
-    parser.add_argument("--reference_data", type=str, default="playground/open_duck_mini_v2/data/polynomial_coefficients.pkl")
-    parser.add_argument("--model_path", type=str, default="playground/open_duck_mini_v2/xmls/scene_mjx_flat_terrain.xml")
+    parser.add_argument(
+        "--reference_data",
+        type=str,
+        default="playground/open_duck_mini_v2/data/polynomial_coefficients.pkl",
+    )
+    parser.add_argument(
+        "--model_path",
+        type=str,
+        default="playground/open_duck_mini_v2/xmls/scene_mjx_flat_terrain.xml",
+    )
 
     args = parser.parse_args()
 
-    mjinfer=MjInfer(args.model_path, args.reference_data, args.onnx_model_path)
+    mjinfer = MjInfer(args.model_path, args.reference_data, args.onnx_model_path)
     mjinfer.run()